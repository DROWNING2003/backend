--- conflicted
+++ resolved
@@ -16,34 +16,18 @@
 
 class CourseCreate(BaseModel):
     """创建课程的请求模式"""
-<<<<<<< HEAD
-    title: Optional[str] = Field(None, min_length=1, max_length=255, description="课程标题")
-    tag: Optional[str] = Field(None, min_length=1, max_length=100, description="课程标签/范畴")
+    title: str = Field(..., min_length=1, max_length=255, description="课程标题")
+    tag: str = Field(..., min_length=1, max_length=100, description="课程标签/范畴")
     description: Optional[str] = Field(None, description="课程描述")
-    git_url: str = Field(..., min_length=1, description="Git仓库URL（必填）")
+    git_url: str = Field(..., description="Git仓库URL")
     
     model_config = {
         "json_schema_extra": {
             "example": {
-                "git_url": "https://github.com/example/python-basics",
                 "title": "Python基础编程",
                 "tag": "编程语言",
-                "description": "学习Python编程的基础知识和核心概念"
-=======
-    git_url: str = Field(..., description="Git仓库URL（必填）")
-    title: Optional[str] = Field(..., description="课程标题（可选）")
-    tag: Optional[str] = Field(None, description="课程标签（可选）")
-    description: Optional[str] = Field(None, description="课程描述（可选）")
-    
-    model_config = {
-        "json_schema_extra": {
-           "example": {
-                "git_url": "https://github.com/example/repo",
-                # 其他字段默认为null
-                "title": None,
-                "tag": None,
-                "description": None
->>>>>>> 35a12e01
+                "description": "学习Python编程的基础知识和核心概念",
+                "git_url": "https://github.com/example/python-basics"
             }
         }
     }
